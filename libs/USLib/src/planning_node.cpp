--- conflicted
+++ resolved
@@ -1,506 +1,3 @@
-<<<<<<< HEAD
-#include "USLib/planning_node.h"
-#include "TrajectoryLib/Logger.h"
-#include <sstream>
-#include <iomanip>
-
-// ObstacleVisualizer Implementation
-ObstacleVisualizer::ObstacleVisualizer(ros::NodeHandle& nh, 
-                                     const std::string& topic_name,
-                                     const std::string& frame_id)
-    : _nh(nh), _frame_id(frame_id), _marker_id_counter(0), _publish_rate(1.0)
-{
-    _marker_pub = _nh.advertise<visualization_msgs::MarkerArray>(topic_name, 1, true);
-    
-    // Set default colors
-    _leaf_color = createColor(1.0f, 0.0f, 0.0f, 0.7f);      // Red for leaf nodes
-    _internal_color = createColor(0.0f, 0.0f, 1.0f, 0.3f);  // Blue for internal nodes
-    
-    LOG_INFO << "ObstacleVisualizer initialized with topic: " << topic_name;
-}
-
-void ObstacleVisualizer::setObstacleTree(std::shared_ptr<BVHTree> obstacle_tree)
-{
-    _obstacle_tree = obstacle_tree;
-    LOG_INFO << "Obstacle tree set for visualization";
-}
-
-void ObstacleVisualizer::setPublishRate(double rate)
-{
-    _publish_rate = rate;
-    if (_publish_timer.isValid()) {
-        _publish_timer.stop();
-        _publish_timer = _nh.createTimer(ros::Duration(1.0 / _publish_rate), 
-                                        &ObstacleVisualizer::timerCallback, this);
-    }
-}
-
-void ObstacleVisualizer::setColors(const std_msgs::ColorRGBA& leaf_color, 
-                                  const std_msgs::ColorRGBA& internal_color)
-{
-    _leaf_color = leaf_color;
-    _internal_color = internal_color;
-}
-
-void ObstacleVisualizer::setShowInternalNodes(bool show_internal)
-{
-    _show_internal_nodes = show_internal;
-}
-
-std_msgs::ColorRGBA ObstacleVisualizer::createColor(float r, float g, float b, float a)
-{
-    std_msgs::ColorRGBA color;
-    color.r = r;
-    color.g = g;
-    color.b = b;
-    color.a = a;
-    return color;
-}
-
-void ObstacleVisualizer::publishObstacles()
-{
-    if (!_obstacle_tree) {
-        LOG_WARNING << "No obstacle tree available for visualization";
-        return;
-    }
-    
-    visualization_msgs::MarkerArray marker_array;
-    clearMarkers(marker_array);
-    addObstacleBoxes(marker_array);
-    
-    _marker_pub.publish(marker_array);
-    LOG_DEBUG << "Published " << marker_array.markers.size() << " obstacle markers";
-}
-
-void ObstacleVisualizer::timerCallback(const ros::TimerEvent& event)
-{
-    publishObstacles();
-}
-
-void ObstacleVisualizer::clearMarkers(visualization_msgs::MarkerArray& marker_array)
-{
-    visualization_msgs::Marker clear_marker;
-    clear_marker.header.frame_id = _frame_id;
-    clear_marker.header.stamp = ros::Time::now();
-    clear_marker.action = visualization_msgs::Marker::DELETEALL;
-    marker_array.markers.push_back(clear_marker);
-    _marker_id_counter = 0;
-}
-
-void ObstacleVisualizer::addObstacleBoxes(visualization_msgs::MarkerArray& marker_array)
-{
-    if (_obstacle_tree && _obstacle_tree->getRoot()) {
-        addObstacleBoxesRecursive(_obstacle_tree->getRoot(), marker_array);
-    }
-}
-
-void ObstacleVisualizer::addObstacleBoxesRecursive(const BVHNode* node, 
-                                                  visualization_msgs::MarkerArray& marker_array)
-{
-    if (!node) return;
-    
-    bool is_leaf = (node->left == nullptr && node->right == nullptr);
-    
-    // Only visualize leaf nodes by default, unless internal nodes are explicitly enabled
-    if (!is_leaf && !_show_internal_nodes) {
-        addObstacleBoxesRecursive(node->left, marker_array);
-        addObstacleBoxesRecursive(node->right, marker_array);
-        return;
-    }
-    
-    // Create marker for this node
-    Eigen::Vector3d center = node->box.center();
-    Eigen::Vector3d half_dims = node->box.sizes() * 0.5;
-    Eigen::Matrix3d axes = Eigen::Matrix3d::Identity(); // Assuming axis-aligned boxes
-    
-    visualization_msgs::Marker marker = createBoxMarker(center, half_dims, axes, is_leaf);
-    marker_array.markers.push_back(marker);
-    
-    // Recursively process children for internal nodes
-    if (!is_leaf) {
-        addObstacleBoxesRecursive(node->left, marker_array);
-        addObstacleBoxesRecursive(node->right, marker_array);
-    }
-}
-
-visualization_msgs::Marker ObstacleVisualizer::createBoxMarker(const Eigen::Vector3d& center,
-                                                              const Eigen::Vector3d& half_dims,
-                                                              const Eigen::Matrix3d& axes,
-                                                              bool is_leaf)
-{
-    visualization_msgs::Marker marker;
-    marker.header.frame_id = _frame_id;
-    marker.header.stamp = ros::Time::now();
-    marker.id = _marker_id_counter++;
-    marker.type = visualization_msgs::Marker::CUBE;
-    marker.action = visualization_msgs::Marker::ADD;
-    
-    marker.pose.position.x = center.x();
-    marker.pose.position.y = center.y();
-    marker.pose.position.z = center.z();
-    marker.pose.orientation.w = 1.0; // Identity quaternion for axis-aligned boxes
-    
-    marker.scale.x = half_dims.x() * 2.0;
-    marker.scale.y = half_dims.y() * 2.0;
-    marker.scale.z = half_dims.z() * 2.0;
-    
-    marker.color = is_leaf ? _leaf_color : _internal_color;
-    
-    return marker;
-}
-
-// PlanningInterface Implementation
-PlanningInterface::PlanningInterface(ros::NodeHandle &nh) : _nh(nh), _usPlanner(nullptr)
-{
-    LOG_INFO << "Initializing PlanningInterface";
-}
-
-PlanningInterface::~PlanningInterface()
-{
-    if (_usPlanner) {
-        delete _usPlanner;
-        _usPlanner = nullptr;
-    }
-    LOG_INFO << "PlanningInterface destroyed";
-}
-
-bool PlanningInterface::initialize()
-{
-    try {
-        // Get parameters from ROS parameter server
-        _nh.param<std::string>("robot_description_path", _robot_description_path, "");
-        _nh.param<std::string>("env_description_path", _env_description_path, "");
-        
-        if (_robot_description_path.empty()) {
-            LOG_ERROR << "robot_description_path parameter not set";
-            return false;
-        }
-        
-        // Initialize joint names (assuming 7-DOF robot)
-        _joint_names = {"panda_joint1", "panda_joint2", "panda_joint3", "panda_joint4", 
-                       "panda_joint5", "panda_joint6", "panda_joint7"};
-        
-        // Initialize USTrajectoryPlanner
-        std::string environment_string = _env_description_path.empty() ? 
-                                       "<?xml version=\"1.0\"?><environment></environment>" : 
-                                       _env_description_path;
-        
-        _usPlanner = new UltrasoundScanTrajectoryPlanner(environment_string);
-        
-        // Setup ROS services
-        _scan_sequence_service = _nh.advertiseService("scan_pose_sequence_plan", 
-            &PlanningInterface::scanPoseSequenceCallback, this);
-        
-        _environment_update_service = _nh.advertiseService("update_environment", 
-            &PlanningInterface::updateEnvironmentCallback, this);
-        
-        _visualization_service = _nh.advertiseService("visualize_obstacles", 
-            &PlanningInterface::visualizeObstaclesCallback, this);
-        
-        // Setup obstacle visualization
-        setupObstacleVisualization();
-        
-        LOG_INFO << "PlanningInterface initialized successfully";
-        return true;
-        
-    } catch (const std::exception& e) {
-        LOG_ERROR << "Failed to initialize PlanningInterface: " << e.what();
-        return false;
-    }
-}
-
-bool PlanningInterface::scanPoseSequenceCallback(
-    custom_msgs::ScanPoseSequencePlan::Request &req,
-    custom_msgs::ScanPoseSequencePlan::Response &res)
-{
-    LOG_INFO << "Received scan pose sequence planning request";
-    printScanPoseSequenceRequest(req);
-    
-    // Initialize response with neutral/safe defaults
-    res.success = false;
-    res.message = "Planning in progress";
-    res.trajectory_points.clear();
-    res.contact_force_flags.clear();
-    
-    try {
-        // Process the request to get poses and current joints
-        auto [poses, currentJoints] = processScanPoseSequenceRequest(req);
-        
-        if (poses.empty()) {
-            res.success = false;
-            res.message = "No valid poses provided in request";
-            LOG_WARNING << res.message;
-            return true; // Return true for service call success, but with failure result
-        }
-        
-        // Set poses and current joints in planner
-        _usPlanner->setPoses(poses);
-        _usPlanner->setCurrentJoints(currentJoints);
-        
-        // Robust planning with no duration filtering (0.0 = disabled)
-        bool planningSuccess = false;
-        std::string planningDetails;
-        
-        try {
-            // First try robust planning without duration filtering
-            planningSuccess = _usPlanner->planTrajectoriesRobust(
-                req.use_hauser_for_repositioning, 
-                req.enable_shortcutting, 
-                0.0  // No duration filtering - remove categorical 4-second discarding
-            );
-            planningDetails = "Robust planning with fallback handling";
-            
-        } catch (const std::exception& e) {
-            LOG_WARNING << "Robust planning failed: " << e.what() << " - trying regular planning";
-            
-            try {
-                // Fallback to regular planning
-                planningSuccess = _usPlanner->planTrajectories(
-                    req.use_hauser_for_repositioning, 
-                    req.enable_shortcutting
-                );
-                planningDetails = "Fallback to regular planning";
-                
-            } catch (const std::exception& e2) {
-                LOG_ERROR << "All planning methods failed: " << e2.what();
-                planningSuccess = false;
-                planningDetails = "All planning methods failed: " + std::string(e2.what());
-            }
-        }
-        
-        if (planningSuccess) {
-            // Get planned trajectories
-            auto trajectories = _usPlanner->getTrajectories();
-            
-            if (!trajectories.empty()) {
-                // Convert trajectories to ROS message format
-                std::vector<bool> contactFlags;
-                trajectory_msgs::JointTrajectory fullTrajectory;
-                fullTrajectory.joint_names = _joint_names;
-                
-                double currentTime = 0.0;
-                for (const auto& [trajectoryPoints, isContactForce] : trajectories) {
-                    for (const auto& point : trajectoryPoints) {
-                        trajectory_msgs::JointTrajectoryPoint rosPoint;
-                        rosPoint.positions = point.position;
-                        rosPoint.velocities = point.velocity;
-                        rosPoint.accelerations = point.acceleration;
-                        rosPoint.time_from_start = ros::Duration(currentTime + point.time);
-                        
-                        fullTrajectory.points.push_back(rosPoint);
-                        contactFlags.push_back(isContactForce);
-                    }
-                    
-                    // Update time for next segment
-                    if (!trajectoryPoints.empty()) {
-                        currentTime += trajectoryPoints.back().time;
-                    }
-                }
-                
-                res.trajectory_points = fullTrajectory;
-                res.contact_force_flags = boolsToBytes(contactFlags);
-                res.success = true;
-                
-                std::ostringstream msg;
-                msg << "Planning successful using " << planningDetails 
-                    << ". Generated " << trajectories.size() << " segments with " 
-                    << fullTrajectory.points.size() << " total points. "
-                    << std::count(contactFlags.begin(), contactFlags.end(), true) 
-                    << " contact force points.";
-                res.message = msg.str();
-                
-                LOG_INFO << res.message;
-                
-            } else {
-                res.success = false;
-                res.message = "Planning reported success but returned no trajectories";
-                LOG_WARNING << res.message;
-            }
-            
-        } else {
-            res.success = false;
-            std::ostringstream msg;
-            msg << "Planning failed after trying multiple approaches. " << planningDetails 
-                << ". This may indicate: (1) no valid solution exists, "
-                << "(2) poses are unreachable, or (3) environment constraints are too restrictive.";
-            res.message = msg.str();
-            LOG_WARNING << res.message;
-        }
-        
-    } catch (const std::exception& e) {
-        res.success = false;
-        std::ostringstream msg;
-        msg << "Exception during planning: " << e.what() 
-            << ". Planning system encountered an unexpected error.";
-        res.message = msg.str();
-        LOG_ERROR << res.message;
-    }
-    
-    // Always return true for ROS service call success
-    // The actual planning result is indicated by res.success
-    return true;
-}
-
-bool PlanningInterface::updateEnvironmentCallback(
-    custom_msgs::String_StringBool::Request &req,
-    custom_msgs::String_StringBool::Response &res)
-{
-    LOG_INFO << "Received environment update request";
-    
-    try {
-        if (_usPlanner) {
-            _usPlanner->setEnvironment(req.input_string);
-            updateObstacleVisualization();
-            
-            res.success = true;
-            res.message = "Environment updated successfully";
-            LOG_INFO << "Environment updated successfully";
-        } else {
-            res.success = false;
-            res.message = "USTrajectoryPlanner not initialized";
-            LOG_ERROR << "USTrajectoryPlanner not initialized for environment update";
-        }
-    } catch (const std::exception& e) {
-        res.success = false;
-        res.message = "Failed to update environment: " + std::string(e.what());
-        LOG_ERROR << "Failed to update environment: " << e.what();
-    }
-    
-    return true;
-}
-
-bool PlanningInterface::visualizeObstaclesCallback(
-    custom_msgs::String_StringBool::Request &req,
-    custom_msgs::String_StringBool::Response &res)
-{
-    LOG_INFO << "Received obstacle visualization request";
-    
-    try {
-        if (_obstacle_visualizer) {
-            _obstacle_visualizer->publishObstacles();
-            res.success = true;
-            res.message = "Obstacle visualization published";
-            LOG_INFO << "Obstacle visualization published";
-        } else {
-            res.success = false;
-            res.message = "Obstacle visualizer not initialized";
-            LOG_WARNING << "Obstacle visualizer not initialized";
-        }
-    } catch (const std::exception& e) {
-        res.success = false;
-        res.message = "Failed to publish obstacle visualization: " + std::string(e.what());
-        LOG_ERROR << "Failed to publish obstacle visualization: " << e.what();
-    }
-    
-    return true;
-}
-
-void PlanningInterface::setupObstacleVisualization()
-{
-    try {
-        _obstacle_visualizer = std::make_unique<ObstacleVisualizer>(_nh, "obstacle_markers", "base_link");
-        _obstacle_visualizer->setPublishRate(1.0); // 1 Hz
-        
-        if (_usPlanner) {
-            auto obstacleTree = _usPlanner->getObstacleTree();
-            if (obstacleTree) {
-                _obstacle_visualizer->setObstacleTree(obstacleTree);
-            }
-        }
-        
-        LOG_INFO << "Obstacle visualization setup completed";
-    } catch (const std::exception& e) {
-        LOG_ERROR << "Failed to setup obstacle visualization: " << e.what();
-    }
-}
-
-void PlanningInterface::updateObstacleVisualization()
-{
-    try {
-        if (_obstacle_visualizer && _usPlanner) {
-            auto obstacleTree = _usPlanner->getObstacleTree();
-            if (obstacleTree) {
-                _obstacle_visualizer->setObstacleTree(obstacleTree);
-                _obstacle_visualizer->publishObstacles();
-                LOG_DEBUG << "Obstacle visualization updated";
-            }
-        }
-    } catch (const std::exception& e) {
-        LOG_ERROR << "Failed to update obstacle visualization: " << e.what();
-    }
-}
-
-void PlanningInterface::printScanPoseSequenceRequest(const custom_msgs::ScanPoseSequencePlan::Request &req)
-{
-    LOG_INFO << "Scan Pose Sequence Request:";
-    LOG_INFO << "  - Poses count: " << req.scan_poses.poses.size();
-    LOG_INFO << "  - Current joints: [" << req.current_joints.position.size() << " joints]";
-    LOG_INFO << "  - Use Hauser for repositioning: " << (req.use_hauser_for_repositioning ? "yes" : "no");
-    LOG_INFO << "  - Enable shortcutting: " << (req.enable_shortcutting ? "yes" : "no");
-    
-    // Log joint values with reasonable precision
-    if (!req.current_joints.position.empty()) {
-        std::ostringstream joints_str;
-        joints_str << std::fixed << std::setprecision(3);
-        for (size_t i = 0; i < req.current_joints.position.size(); ++i) {
-            if (i > 0) joints_str << ", ";
-            joints_str << req.current_joints.position[i];
-        }
-        LOG_DEBUG << "  - Joint values: [" << joints_str.str() << "]";
-    }
-}
-
-std::pair<std::vector<Eigen::Affine3d>, Eigen::VectorXd> 
-PlanningInterface::processScanPoseSequenceRequest(const custom_msgs::ScanPoseSequencePlan::Request &req)
-{
-    std::vector<Eigen::Affine3d> poses;
-    Eigen::VectorXd currentJoints;
-    
-    // Convert ROS poses to Eigen format
-    poses.reserve(req.scan_poses.poses.size());
-    for (const auto& pose : req.scan_poses.poses) {
-        Eigen::Affine3d eigenPose = Eigen::Affine3d::Identity();
-        
-        // Set translation
-        eigenPose.translation() << pose.position.x, pose.position.y, pose.position.z;
-        
-        // Set rotation from quaternion
-        Eigen::Quaterniond quat(pose.orientation.w, pose.orientation.x, 
-                               pose.orientation.y, pose.orientation.z);
-        eigenPose.linear() = quat.toRotationMatrix();
-        
-        poses.push_back(eigenPose);
-    }
-    
-    // Convert current joints
-    if (!req.current_joints.position.empty()) {
-        currentJoints.resize(req.current_joints.position.size());
-        for (size_t i = 0; i < req.current_joints.position.size(); ++i) {
-            currentJoints[i] = req.current_joints.position[i];
-        }
-    }
-    
-    return std::make_pair(poses, currentJoints);
-}
-
-std::vector<unsigned char> PlanningInterface::boolsToBytes(const std::vector<bool> &bool_flags)
-{
-    std::vector<unsigned char> bytes;
-    bytes.reserve((bool_flags.size() + 7) / 8); // Ceiling division
-    
-    for (size_t i = 0; i < bool_flags.size(); i += 8) {
-        unsigned char byte = 0;
-        for (int j = 0; j < 8 && (i + j) < bool_flags.size(); ++j) {
-            if (bool_flags[i + j]) {
-                byte |= (1 << j);
-            }
-        }
-        bytes.push_back(byte);
-    }
-    
-    return bytes;
-}
-=======
 #include "planning_node.h"
 #include "GeometryLib/BVHTree.h"
 
@@ -1059,5 +556,4 @@
 
     ros::waitForShutdown();
     return 0;
-}
->>>>>>> 96e74edd
+}